#
# __init__.py -- Basic version and package information
#
# Copyright (c) 2007-2013  Christian Hammond
# Copyright (c) 2007-2013  David Trowbridge
#
# Permission is hereby granted, free of charge, to any person obtaining
# a copy of this software and associated documentation files (the
# "Software"), to deal in the Software without restriction, including
# without limitation the rights to use, copy, modify, merge, publish,
# distribute, sublicense, and/or sell copies of the Software, and to
# permit persons to whom the Software is furnished to do so, subject to
# the following conditions:
#
# The above copyright notice and this permission notice shall be included
# in all copies or substantial portions of the Software.
#
# THE SOFTWARE IS PROVIDED "AS IS", WITHOUT WARRANTY OF ANY KIND,
# EXPRESS OR IMPLIED, INCLUDING BUT NOT LIMITED TO THE WARRANTIES OF
# MERCHANTABILITY, FITNESS FOR A PARTICULAR PURPOSE AND NONINFRINGEMENT.
# IN NO EVENT SHALL THE AUTHORS OR COPYRIGHT HOLDERS BE LIABLE FOR ANY
# CLAIM, DAMAGES OR OTHER LIABILITY, WHETHER IN AN ACTION OF CONTRACT,
# TORT OR OTHERWISE, ARISING FROM, OUT OF OR IN CONNECTION WITH THE
# SOFTWARE OR THE USE OR OTHER DEALINGS IN THE SOFTWARE.
#

from __future__ import unicode_literals


# The version of Djblets
#
# This is in the format of:
#
#   (Major, Minor, Micro, alpha/beta/rc/final, Release Number, Released)
#
<<<<<<< HEAD
VERSION = (0, 9, 0, 'alpha', 0, False)
=======
VERSION = (0, 8, 14, 'final', 0, True)
>>>>>>> db5cbf17


# Required version of Django
django_version = 'Django>=1.6.9,<1.7'


def get_version_string():
    version = '%s.%s' % (VERSION[0], VERSION[1])

    if VERSION[2]:
        version += ".%s" % VERSION[2]

    if VERSION[3] != 'final':
        if VERSION[3] == 'rc':
            version += ' RC%s' % VERSION[4]
        else:
            version += ' %s %s' % (VERSION[3], VERSION[4])

    if not is_release():
        version += " (dev)"

    return version


def get_package_version():
    version = '%d.%d' % (VERSION[0], VERSION[1])

    if VERSION[2]:
        version += ".%d" % VERSION[2]

    if VERSION[3] != 'final':
        version += '%s%d' % (VERSION[3], VERSION[4])

    return version


def is_release():
    return VERSION[5]


__version_info__ = VERSION[:-1]
__version__ = get_package_version()<|MERGE_RESOLUTION|>--- conflicted
+++ resolved
@@ -33,11 +33,7 @@
 #
 #   (Major, Minor, Micro, alpha/beta/rc/final, Release Number, Released)
 #
-<<<<<<< HEAD
 VERSION = (0, 9, 0, 'alpha', 0, False)
-=======
-VERSION = (0, 8, 14, 'final', 0, True)
->>>>>>> db5cbf17
 
 
 # Required version of Django

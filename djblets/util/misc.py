--- conflicted
+++ resolved
@@ -46,16 +46,12 @@
 except ImportError:
     from StringIO import StringIO
 
-<<<<<<< HEAD
-from contextlib import contextmanager
-=======
 try:
     from contextlib import contextmanager
     supports_contexts = True
 except ImportError:
     supports_contexts = False
 
->>>>>>> e68e4b30
 from django.core.cache import cache
 from django.conf import settings
 from django.conf.urls.defaults import url, RegexURLPattern
@@ -322,50 +318,6 @@
     generate_ajax_serial()
 
 
-<<<<<<< HEAD
-@contextmanager
-def controlled_subprocess(process_name, process):
-    """
-    A context manager for a subprocess that guarantees that a process
-    is terminated, even if exceptions are thrown while using it.
-
-    The process_name argument is used for logging when the process goes
-    down fighting.  The process argument is a process returned by
-    subprocess.Popen.
-
-    Example usage:
-
-    process = subprocess.Popen(['patch', '-o', newfile, oldfile])
-
-    with controlled_subprocess("patch", process) as p:
-        # ... do things with the process p
-
-    Once outside the with block, you can rest assured that the subprocess
-    is no longer running.
-    """
-
-    caught_exception = None
-
-    try:
-        yield process
-    except Exception as e:
-        caught_exception = e
-
-    # If we haven't gotten a returncode at this point, we assume the
-    # process is blocked.  Let's kill it.
-    if process.returncode is None and process.poll() is None:
-        logging.warning(_("The process '%s' with PID '%s' did not exit " +
-                          "cleanly and will be killed automatically.") %
-                        (process_name, process.pid))
-        process.kill()
-        # Now that we've killed the process, we'll grab the return code,
-        # in order to clear the zombie.
-        process.wait()
-
-    # If we caught an exception earlier, re-raise it.
-    if caught_exception:
-        raise caught_exception
-=======
 if supports_contexts:
     @contextmanager
     def controlled_subprocess(process_name, process):
@@ -408,5 +360,4 @@
 
         # If we caught an exception earlier, re-raise it.
         if caught_exception:
-            raise caught_exception
->>>>>>> e68e4b30
+            raise caught_exception
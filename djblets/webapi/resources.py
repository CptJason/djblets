--- conflicted
+++ resolved
@@ -22,18 +22,12 @@
 from djblets.webapi.decorators import webapi_login_required, \
                                       webapi_request_fields, \
                                       webapi_response_errors, \
-<<<<<<< HEAD
                                       webapi_permission_required
-from djblets.webapi.errors import WebAPIError, DISABLE_EXTENSION_FAILED, \
+from djblets.webapi.errors import WebAPIError, \
                                   DOES_NOT_EXIST, \
                                   ENABLE_EXTENSION_FAILED, \
                                   DISABLE_EXTENSION_FAILED, \
                                   PERMISSION_DENIED
-=======
-                                      webapi_request_fields
-from djblets.webapi.errors import WebAPIError, DOES_NOT_EXIST, \
-                                  NOT_LOGGED_IN, PERMISSION_DENIED
->>>>>>> f75fee31
 
 
 _model_to_resources = {}

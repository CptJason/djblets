--- conflicted
+++ resolved
@@ -34,7 +34,6 @@
 from django.utils import six
 from django.utils.encoding import force_unicode
 from django.utils.six.moves import cStringIO as StringIO
-from django.utils.six.moves.urllib.parse import quote
 
 from djblets.util.http import (get_http_requested_mimetype,
                                get_url_params_except,
@@ -352,16 +351,8 @@
 
         full_path = request.build_absolute_uri(request.path)
 
-<<<<<<< HEAD
         query_parameters = get_url_params_except(request.GET,
                                                  'start', 'max-results')
-=======
-        query_parameters = '&'.join([
-            '%s=%s' % (quote(k.encode('utf-8')), quote(v.encode('utf-8')))
-            for k, v in request.GET.iteritems()
-            if k not in ('start', 'max-results')
-        ])
->>>>>>> 6f677e8e
         if query_parameters:
             query_parameters = '&' + query_parameters
 

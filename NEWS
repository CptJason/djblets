--- conflicted
+++ resolved
@@ -1,4 +1,3 @@
-<<<<<<< HEAD
 version 0.7.2 final (26-September-2012):
 	* This version contains all the fixes and functionality of 0.6.24.
 
@@ -77,7 +76,8 @@
 		* Added a TimeZoneField, which displays all known timezones for
 		  selection. The timezones come from the pytz module, which is now
 		  a dependency of djblets.
-=======
+
+
 version 0.6.26 final (5-November-2012):
 	* djblets.gravatars:
 		* Added a get_gravatar_url() function, which can be used to get
@@ -99,7 +99,6 @@
 		  parameters can now expect those to be used. Previously, when
 		  a parameter to the API wasn't provided, the value passed would
 		  be None.
->>>>>>> 8d82dd06
 
 
 version 0.6.25 final (27-October-2012):
